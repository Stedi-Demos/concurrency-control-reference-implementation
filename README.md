--- conflicted
+++ resolved
@@ -50,11 +50,7 @@
 
 It's important to note that cancelling a request on your side does not automatically cancel the request or release the lease on Stedi's side. This can lead to potential issues with resource management and concurrency control. Because of this, we don't recommend cancelling requests, just let them run to natural completion and response from Stedi.
 
-<<<<<<< HEAD
 ## Lease System for Deadlock Prevention
-=======
-### Lease System for Deadlock Prevention
->>>>>>> 6130e900
 
 To prevent deadlocks caused by processes that may have died without releasing their semaphore hold, it's crucial to implement a lease system. This system works as follows:
 
@@ -65,18 +61,12 @@
 
 This lease system ensures that even if processes crash or network issues occur, the semaphore slots will eventually be freed, preventing indefinite deadlocks.
 
-<<<<<<< HEAD
 ## Important Notes
-=======
-### Important Notes
->>>>>>> 6130e900
 
 The DynamoDB-based semaphore implementation provided in these examples works well for managing concurrency at lower to moderate scales ~20-30 concurrency or so. It's a good starting point for many applications. (Depending on your average response times if they are longer, this can push higher to 50 or more concurrency.) However, have extreme amounts of clients hammering on the semaphore will always be contentious and may hurt your throughput.
 
 - For applications requiring tremendous scale or very high levels of concurrency, a more robust solution like Redis might be more appropriate. For more information on implementing high-scale semaphores with Redis, refer to the Redis documentation on [Fair Semaphores](https://redis.io/ebook/part-2-core-concepts/chapter-6-application-components-in-redis/6-3-counting-semaphores/6-3-2-fair-semaphores/).
 
-
-<<<<<<< HEAD
 ## Example Class Usage
 
 ### Batch Eligibility and Realtime Eligibility Semaphore Configurations
@@ -122,9 +112,6 @@
 
 See tests in the source code for more examples.
 
-
-=======
->>>>>>> 6130e900
 ### Concurrency Flow Diagram
 
 The following Mermaid diagram illustrates the process of obtaining and releasing semaphores to manage concurrency (up to 3 concurrent requests):
